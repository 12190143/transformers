# coding=utf-8
# Copyright 2019-present, Facebook, Inc and the HuggingFace Inc. team.
#
# Licensed under the Apache License, Version 2.0 (the "License");
# you may not use this file except in compliance with the License.
# You may obtain a copy of the License at
#
#     http://www.apache.org/licenses/LICENSE-2.0
#
# Unless required by applicable law or agreed to in writing, software
# distributed under the License is distributed on an "AS IS" BASIS,
# WITHOUT WARRANTIES OR CONDITIONS OF ANY KIND, either express or implied.
# See the License for the specific language governing permissions and
# limitations under the License.
""" XLM configuration """
from __future__ import absolute_import, division, print_function, unicode_literals

import json
import logging
import sys
from io import open

from .configuration_utils import PretrainedConfig

logger = logging.getLogger(__name__)

XLM_PRETRAINED_CONFIG_ARCHIVE_MAP = {
    'xlm-mlm-en-2048': "https://s3.amazonaws.com/models.huggingface.co/bert/xlm-mlm-en-2048-config.json",
    'xlm-mlm-ende-1024': "https://s3.amazonaws.com/models.huggingface.co/bert/xlm-mlm-ende-1024-config.json",
    'xlm-mlm-enfr-1024': "https://s3.amazonaws.com/models.huggingface.co/bert/xlm-mlm-enfr-1024-config.json",
    'xlm-mlm-enro-1024': "https://s3.amazonaws.com/models.huggingface.co/bert/xlm-mlm-enro-1024-config.json",
    'xlm-mlm-tlm-xnli15-1024': "https://s3.amazonaws.com/models.huggingface.co/bert/xlm-mlm-tlm-xnli15-1024-config.json",
    'xlm-mlm-xnli15-1024': "https://s3.amazonaws.com/models.huggingface.co/bert/xlm-mlm-xnli15-1024-config.json",
    'xlm-clm-enfr-1024': "https://s3.amazonaws.com/models.huggingface.co/bert/xlm-clm-enfr-1024-config.json",
    'xlm-clm-ende-1024': "https://s3.amazonaws.com/models.huggingface.co/bert/xlm-clm-ende-1024-config.json",
    'xlm-mlm-17-1280': "https://s3.amazonaws.com/models.huggingface.co/bert/xlm-mlm-17-1280-config.json",
    'xlm-mlm-100-1280': "https://s3.amazonaws.com/models.huggingface.co/bert/xlm-mlm-100-1280-config.json",
}


class XLMConfig(PretrainedConfig):
    """Configuration class to store the configuration of a `XLMModel`.

    Args:
        vocab_size: Vocabulary size of `inputs_ids` in `XLMModel`.
        d_model: Size of the encoder layers and the pooler layer.
        n_layer: Number of hidden layers in the Transformer encoder.
        n_head: Number of attention heads for each attention layer in
            the Transformer encoder.
        d_inner: The size of the "intermediate" (i.e., feed-forward)
            layer in the Transformer encoder.
        ff_activation: The non-linear activation function (function or string) in the
            encoder and pooler. If string, "gelu", "relu" and "swish" are supported.
        untie_r: untie relative position biases
        attn_type: 'bi' for XLM, 'uni' for Transformer-XL

        dropout: The dropout probabilitiy for all fully connected
            layers in the embeddings, encoder, and pooler.
        max_position_embeddings: The maximum sequence length that this model might
            ever be used with. Typically set this to something large just in case
            (e.g., 512 or 1024 or 2048).
        initializer_range: The sttdev of the truncated_normal_initializer for
            initializing all weight matrices.
        layer_norm_eps: The epsilon used by LayerNorm.

        dropout: float, dropout rate.
        init: str, the initialization scheme, either "normal" or "uniform".
        init_range: float, initialize the parameters with a uniform distribution
            in [-init_range, init_range]. Only effective when init="uniform".
        init_std: float, initialize the parameters with a normal distribution
            with mean 0 and stddev init_std. Only effective when init="normal".
        mem_len: int, the number of tokens to cache.
        reuse_len: int, the number of tokens in the currect batch to be cached
            and reused in the future.
        bi_data: bool, whether to use bidirectional input pipeline.
            Usually set to True during pretraining and False during finetuning.
        clamp_len: int, clamp all relative distances larger than clamp_len.
            -1 means no clamping.
        same_length: bool, whether to use the same attention length for each token.
    """
    pretrained_config_archive_map = XLM_PRETRAINED_CONFIG_ARCHIVE_MAP

    def __init__(self,
                 vocab_size=30145,
                 emb_dim=2048,
                 n_layers=12,
                 n_heads=16,
                 dropout=0.1,
                 attention_dropout=0.1,
                 gelu_activation=True,
                 sinusoidal_embeddings=False,
                 causal=False,
                 asm=False,
                 n_langs=1,
                 use_lang_emb=True,
                 max_position_embeddings=512,
                 embed_init_std=2048 ** -0.5,
                 layer_norm_eps=1e-12,
                 init_std=0.02,
                 bos_index=0,
                 eos_index=1,
                 pad_index=2,
                 unk_index=3,
                 mask_index=5,
                 is_encoder=True,
                 summary_type='first',
                 summary_use_proj=True,
                 summary_activation=None,
                 summary_proj_to_labels=True,
                 summary_first_dropout=0.1,
                 start_n_top=5,
                 end_n_top=5,
                 mask_token_id=0,
                 lang_id=0,
                 **kwargs):
        """Constructs XLMConfig.
        """
        super(XLMConfig, self).__init__(**kwargs)
<<<<<<< HEAD

        if isinstance(vocab_size_or_config_json_file, str) or (sys.version_info[0] == 2
                        and isinstance(vocab_size_or_config_json_file, unicode)):
            with open(vocab_size_or_config_json_file, "r", encoding='utf-8') as reader:
                json_config = json.loads(reader.read())
            for key, value in json_config.items():
                self.__dict__[key] = value
        elif isinstance(vocab_size_or_config_json_file, int):
            self.n_words = vocab_size_or_config_json_file
            self.emb_dim = emb_dim
            self.n_layers = n_layers
            self.n_heads = n_heads
            self.dropout = dropout
            self.attention_dropout = attention_dropout
            self.gelu_activation = gelu_activation
            self.sinusoidal_embeddings = sinusoidal_embeddings
            self.causal = causal
            self.asm = asm
            self.n_langs = n_langs
            self.use_lang_emb = use_lang_emb
            self.layer_norm_eps = layer_norm_eps
            self.bos_index = bos_index
            self.eos_index = eos_index
            self.pad_index = pad_index
            self.unk_index = unk_index
            self.mask_index = mask_index
            self.is_encoder = is_encoder
            self.max_position_embeddings = max_position_embeddings
            self.embed_init_std = embed_init_std
            self.init_std = init_std
            self.finetuning_task = finetuning_task
            self.num_labels = num_labels
            self.summary_type = summary_type
            self.summary_use_proj = summary_use_proj
            self.summary_activation = summary_activation
            self.summary_proj_to_labels = summary_proj_to_labels
            self.summary_first_dropout = summary_first_dropout
            self.start_n_top = start_n_top
            self.end_n_top = end_n_top
            self.mask_token_id = mask_token_id
            self.lang_id = lang_id
        else:
            raise ValueError("First argument must be either a vocabulary size (int)"
                             " or the path to a pretrained model config file (str)")
=======
        self.vocab_size = vocab_size
        self.emb_dim = emb_dim
        self.n_layers = n_layers
        self.n_heads = n_heads
        self.dropout = dropout
        self.attention_dropout = attention_dropout
        self.gelu_activation = gelu_activation
        self.sinusoidal_embeddings = sinusoidal_embeddings
        self.causal = causal
        self.asm = asm
        self.n_langs = n_langs
        self.use_lang_emb = use_lang_emb
        self.layer_norm_eps = layer_norm_eps
        self.bos_index = bos_index
        self.eos_index = eos_index
        self.pad_index = pad_index
        self.unk_index = unk_index
        self.mask_index = mask_index
        self.is_encoder = is_encoder
        self.max_position_embeddings = max_position_embeddings
        self.embed_init_std = embed_init_std
        self.init_std = init_std
        self.summary_type = summary_type
        self.summary_use_proj = summary_use_proj
        self.summary_activation = summary_activation
        self.summary_proj_to_labels = summary_proj_to_labels
        self.summary_first_dropout = summary_first_dropout
        self.start_n_top = start_n_top
        self.end_n_top = end_n_top

        if "n_words" in kwargs:
            self.n_words = kwargs["n_words"]
>>>>>>> 8618bf15

    @property
    def n_words(self):  # For backward compatibility
        return self.vocab_size

    @n_words.setter
    def n_words(self, value):  # For backward compatibility
        self.vocab_size = value

    @property
    def hidden_size(self):
        return self.emb_dim

    @property
    def num_attention_heads(self):
        return self.n_heads

    @property
    def num_hidden_layers(self):
        return self.n_layers<|MERGE_RESOLUTION|>--- conflicted
+++ resolved
@@ -116,52 +116,6 @@
         """Constructs XLMConfig.
         """
         super(XLMConfig, self).__init__(**kwargs)
-<<<<<<< HEAD
-
-        if isinstance(vocab_size_or_config_json_file, str) or (sys.version_info[0] == 2
-                        and isinstance(vocab_size_or_config_json_file, unicode)):
-            with open(vocab_size_or_config_json_file, "r", encoding='utf-8') as reader:
-                json_config = json.loads(reader.read())
-            for key, value in json_config.items():
-                self.__dict__[key] = value
-        elif isinstance(vocab_size_or_config_json_file, int):
-            self.n_words = vocab_size_or_config_json_file
-            self.emb_dim = emb_dim
-            self.n_layers = n_layers
-            self.n_heads = n_heads
-            self.dropout = dropout
-            self.attention_dropout = attention_dropout
-            self.gelu_activation = gelu_activation
-            self.sinusoidal_embeddings = sinusoidal_embeddings
-            self.causal = causal
-            self.asm = asm
-            self.n_langs = n_langs
-            self.use_lang_emb = use_lang_emb
-            self.layer_norm_eps = layer_norm_eps
-            self.bos_index = bos_index
-            self.eos_index = eos_index
-            self.pad_index = pad_index
-            self.unk_index = unk_index
-            self.mask_index = mask_index
-            self.is_encoder = is_encoder
-            self.max_position_embeddings = max_position_embeddings
-            self.embed_init_std = embed_init_std
-            self.init_std = init_std
-            self.finetuning_task = finetuning_task
-            self.num_labels = num_labels
-            self.summary_type = summary_type
-            self.summary_use_proj = summary_use_proj
-            self.summary_activation = summary_activation
-            self.summary_proj_to_labels = summary_proj_to_labels
-            self.summary_first_dropout = summary_first_dropout
-            self.start_n_top = start_n_top
-            self.end_n_top = end_n_top
-            self.mask_token_id = mask_token_id
-            self.lang_id = lang_id
-        else:
-            raise ValueError("First argument must be either a vocabulary size (int)"
-                             " or the path to a pretrained model config file (str)")
-=======
         self.vocab_size = vocab_size
         self.emb_dim = emb_dim
         self.n_layers = n_layers
@@ -191,10 +145,11 @@
         self.summary_first_dropout = summary_first_dropout
         self.start_n_top = start_n_top
         self.end_n_top = end_n_top
+        self.mask_token_id = mask_token_id
+        self.lang_id = lang_id
 
         if "n_words" in kwargs:
             self.n_words = kwargs["n_words"]
->>>>>>> 8618bf15
 
     @property
     def n_words(self):  # For backward compatibility
